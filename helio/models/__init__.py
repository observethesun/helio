--- conflicted
+++ resolved
@@ -1,7 +1,3 @@
 """Init file."""
-<<<<<<< HEAD
-# from .tf_models import u_net, conv_block
-=======
 from .tf_models import u_net, conv_block
->>>>>>> 4649a704
 from .torch_models import Unet, ConvBlock