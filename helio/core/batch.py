#pylint: disable=too-many-lines
"""HelioBatch class."""
import os
import warnings
from pathlib import Path
import numpy as np
import pandas as pd
import matplotlib.pyplot as plt
import dill
from astropy.io import fits
from aiapy.calibrate import correct_degradation
from scipy import interpolate
from scipy.ndimage.morphology import binary_fill_holes
from skimage.io import imread
import skimage
import skimage.transform
from skimage.measure import label, regionprops, find_contours, approximate_polygon
from skimage.transform import resize, rotate, hough_circle, hough_circle_peaks
from skimage.feature import canny
from sklearn.metrics.pairwise import haversine_distances
try:
    import blosc
except ImportError:
    pass

from .decorators import execute, add_actions, extract_actions, TEMPLATE_DOCSTRING
from .index import BaseIndex
from .synoptic_maps import make_synoptic_map, label360, region_statistics
from .geometry_utils import xy_to_xyz, xyz_to_sp, xy_to_carr
from .io import load_fits, load_abp_mask, write_abp_file, write_fits, write_xml
from .utils import detect_edges

def softmax(x):
    """Softmax function."""
    z = np.exp(x)
    return z / sum(z)

def sigmoid(x):
    """Sigmoid function."""
    return 1 / (1 + np.exp(-x))


@add_actions(extract_actions(skimage, 'image'), TEMPLATE_DOCSTRING) # pylint: disable=too-many-public-methods
@add_actions(extract_actions(skimage.transform, 'image'), TEMPLATE_DOCSTRING)
class HelioBatch():
    """Batch class for solar observations processing.

    Attributes
    ----------
    index : FilesIndex
        Unique identifiers of batch items."""
    def __init__(self, index):
        self._index = index
        self._data = {}
        self._meta = {}

    def __getattr__(self, attr):
        return self._data[attr]

    def __setattr__(self, attr, value):
        if attr.startswith('_') or attr in dir(self):
            return super().__setattr__(attr, value)
        if attr in self:
            raise KeyError('Attribute already exists.')
        assert len(value) == len(self), 'Length mismatch.'
        self._data[attr] = np.array(list(value) + [None])[:-1]
        self._meta[attr] = np.array([None] * len(self))
        return self

    def __contains__(self, x):
        return x in self._data

    @property
    def meta(self):
        """Meta information on observations."""
        return self._meta

    @property
    def data(self):
        """Observational data."""
        return self._data

    @property
    def attributes(self):
        """List of data keys."""
        return list(self._data.keys())

    @property
    def indices(self):
        """Batch items identifiers."""
        return self._index.indices

    @property
    def index(self):
        """Batch index."""
        return self._index

    def __len__(self):
        return len(self._index)

    @execute(how='threads')
    def apply(self, i, func, src, dst, **kwargs):
        """Apply a ``func`` to each item in ``src`` and write results in ``dst``.

        Parameters
        ----------
        src : str, tuple of str
            A source for data.
        dst : same type as src
            A destination for results.
        func : callable
            A function to apply.
        kwargs : misc
            Any additional named arguments to ``func``.

        Returns
        -------
        batch : HelioBatch
            Processed batch.
        """
        data = self.data[src][i]
        self.data[dst][i] = func(data, **kwargs)
        return self

    @execute(how='threads')
    def apply_meta(self, i, func, src, dst, **kwargs):
        """Apply a ``func`` to each item in meta.

        Parameters
        ----------
        src : str, tuple of str
            A source for meta.
        dst : same type as src
            A destination for results.
        func : callable
            A function to apply.
        kwargs : misc
            Any additional named arguments to ``func``.

        Returns
        -------
        batch : HelioBatch
            Processed batch.
        """
        meta = self.meta[src][i]
        self.meta[dst][i] = func(meta, **kwargs)
        return self

    def load(self, src, dtype=None, meta=None, **kwargs):
        """Load batch data from source.

        Parameters
        ----------
        src : str, tuple of str
            Index column labels with data source specifications.
        dtype : dtype
            The type of output arrays.
        meta : str
            Index column label with data meta information.
        kwargs : misc
            Any additional named arguments to data and meta loaders.

        Returns
        -------
        batch : HelioBatch
            Batch with loaded data.
        """
        self._load_data(src=src, dtype=dtype, **kwargs)
        if meta is None:
            return self
        src = np.atleast_1d(src)
        self._load_meta(src=[meta]*len(src), dst=src, **kwargs)
        return self

    @execute(how='threads')
    def _load_data(self, i, src, dst, dtype=None, **kwargs):
        """Load arrays with observational data from various formats."""
        path = self.index.iloc[i, self.index.columns.get_loc(src)]
        fmt = Path(path).suffix.lower()[1:]
        if fmt == 'blosc':
            with open(path, 'rb') as f:
                data = dill.loads(blosc.decompress(f.read()))
        elif fmt == 'npz':
            f = np.load(path)
            keys = list(f.keys())
            data = f[src] if len(keys) != 1 else f[keys[0]]
        elif fmt == 'abp':
            if isinstance(kwargs.get('shape', None), str):
                kwargs['shape'] = self.data[kwargs['shape']][i].shape
            data = load_abp_mask(path, **kwargs)
        elif fmt in ['fts', 'fits']:
            data = load_fits(path, **kwargs)
        else:
            data = imread(path, **kwargs)

        if dtype:
            data = data.astype(dtype)

        self.data[dst][i] = data
        return self

    @execute(how='threads')
    def _load_meta(self, i, src, dst, verify='fix', unit=0, **kwargs):
        """Load additional meta information on observations.
        |
        i
        |
        ----j----
        """
        _ = kwargs
        path = self.index.iloc[i, self.index.columns.get_loc(src)]
        fmt = Path(path).suffix.lower()[1:]
        if fmt in ['abp', 'cnt']:
            with open(path, 'r') as fin:
                fread = fin.readlines()
                header = np.array(fread[0].split())
                meta = dict(i_cen=int(header[1]),
                            j_cen=int(header[0]),
                            r=int(header[2]),
                            P=float(header[3]),
<<<<<<< HEAD
                            B=float(header[4]),
                            L=float(header[5]))
=======
                            B0=float(header[4]),
                            L0=float(header[5]))
>>>>>>> 782716c6
        elif fmt in ['fts', 'fits']:
            hdul = fits.open(path)
            hdul.verify(verify)
            hdr = hdul[unit].header
            meta = dict(hdr.items())
            if 'X0_MP' in meta:
                meta['j_cen'] = int(meta['X0_MP'])
            if 'Y0_MP' in meta:
                meta['i_cen'] = int(meta['Y0_MP'])
            if 'R_SUN' in meta:
                meta['r'] = int(meta['R_SUN'])
        else:
            raise NotImplementedError('Format {} is not supported.'.format(fmt))

        self.meta[dst][i] = meta
        return self

    def deepcopy(self):
        """Make a deep copy of batch."""
        batch_dump = dill.dumps(self)
        return dill.loads(batch_dump)

    def dump(self, src, path, format, **kwargs): #pylint: disable=redefined-builtin
        """Dump data in various formats.

        Supported formats: npz, txt, binary, fits, abp, blosc and any of
        `matplotlib.pyplot.imsave` supported formats.

        Parameters
        ----------
        src : str
            A source for data to save.
        path : str
            Path where to write output files.
        format : str
            Output file format.
        kwargs : misc
            Any additional named arguments to dump method.

        Returns
        -------
        batch : HelioBatch
            Batch unchanged.
        """
        if len(np.atleast_1d(src)) > 1:
            raise ValueError('Only single attribute allowed.')
        if 'scatter' in kwargs:
            return self._dump_scatter_image(src=src, path=path, format=format, **kwargs)
        return self._dump(src=src, path=path, format=format, **kwargs)

    @execute(how='loop')
    def _dump_scatter_image(self, i, src, dst, scatter, path, format='jpg', #pylint: disable=redefined-builtin
                            dpi=None, figsize=None, cmap=None, **scatter_kw):
        """Dump image with scatterplot."""
        _ = dst
        img = self.data[src][i]
        pts = self.data[scatter][i]
        fname = os.path.join(path, str(self.indices[i])) + '.' + format
        fig = plt.figure(figsize=figsize)
        ax = fig.add_axes([0, 0, 1, 1])
        ax.imshow(img, cmap=cmap, aspect='auto')
        ax.scatter(pts[1], pts[0], **scatter_kw)
        ax.axis('off')
        ax.set_xlim([0, img.shape[1]])
        ax.set_ylim([img.shape[0], 0])
        plt.savefig(fname, dpi=dpi)
        plt.close(fig)
        return self

    @execute(how='threads')
    def _dump(self, i, src, dst, path, format, meta=None, **kwargs): #pylint: disable=redefined-builtin
        """Dump data in various formats."""
        _ = dst
        fname = os.path.join(path, str(self.indices[i])) + '.' + format
        data = self.data[src][i]
        meta = self.meta[src if meta is None else meta][i]
        if format == 'blosc':
            with open(fname, 'w+b') as f:
                f.write(blosc.compress(dill.dumps(data)))
        elif format == 'npz':
            np.savez(fname, data, **kwargs)
        elif format == 'txt':
            np.savetxt(fname, data, **kwargs)
        elif format == 'binary':
            data.tofile(fname)
        elif format == 'abp':
            write_abp_file(fname, data, meta=meta)
        elif format == 'fits':
            write_fits(fname, data, index=self.index.iloc[[i]], meta=meta, **kwargs)
        elif format == 'xml':
            write_xml(path, data, index=self.index.iloc[[i]], meta=meta, **kwargs)
        else:
            plt.imsave(fname, data, format=format, **kwargs)
        return self

    @execute(how='threads')
    def dump_group_patches(self, i, src, dst, meta=None, output_shape=None, min_area=0):
        """Dump group pathes into separate `.npz` files."""
        ind = self.indices[i]
        data = self.data[src][i]
        meta = batch.meta[src if meta is None else meta][i]
        labels = np.unique(data)
        for n in labels:
            if n == 0:
                continue
            group = np.where(data == n)
            imin = group[0].min()
            imax = group[0].max()
            jmin = group[1].min()
            jmax = group[1].max()
            patch = data[imin:imax, jmin:jmax]
            if patch.sum() < min_area:
                continue
            path = os.path.join(dst, ind + '_' + str(n) + '.npz')
            np.savez(path, patch=patch, r=meta['r'])
        return self

    @execute(how='threads')
    def fillna(self, i, src, dst, value=0.):
        """Replace NaN with a given value.

        Parameters
        ----------
        src : str
            A source for array.
        dst : str
            A destination for results.
        value : scalar
            Value to be used to fill NaN values. Default to 0.

        Returns
        -------
        batch : HelioBatch
            Batch NaN replaced.
        """
        data = self.data[src][i]
        if src != dst:
            data = data.copy()
        data[np.isnan(data)] = value
        self.data[dst][i] = data

    @execute(how='loop')
    def correct_degradation(self, i, src, dst, **kwargs):
        """Apply ``aiapy.calibrate.correct_degradation`` procedure to AIA data.

        Parameters
        ----------
        src : str
            A source for AIA map.
        dst : str
            A destination for results.
        kwargs : misc
            Any additional named arguments to dump method.

        Returns
        -------
        batch : HelioBatch
            Batch with corrected AIA maps.
        """
        smap = self.data[src][i]
        self.data[dst][i] = correct_degradation(smap, **kwargs)
        return self

    @execute(how='threads')
    def rotate_p_angle(self, i, src, dst, deg=True, **kwargs):
        """Rotate disk image to P=0 around disk center.

        Parameters
        ----------
        src : str
            A source for disk images.
        dst : str
            A destination for results.
        deg : bool
            Angles are in degrees. Default True.
        kwargs : misc
            Any additional named arguments to ``skimage.transform.rotate`` method.

        Returns
        -------
        batch : HelioBatch
            Batch with rotated disk.
        """
        data = self.data[src][i]
        meta = self.meta[src][i]
        p_angle = meta["P"] if deg else np.rad2deg(meta["P"])
        is_bool = data.dtype == np.bool
        data = rotate(data, p_angle, center=(meta['j_cen'], meta['i_cen']),
                      preserve_range=True, **kwargs)
        if is_bool:
            data = data > 0.5
        self.data[dst][i] = data
        self.meta[dst][i]['P'] = 0.
        return self

    @execute(how='threads')
    def mask_disk(self, i, src, dst, fill_value=np.nan):
        """Set dummy value to pixels outside the solar disk.

        Parameters
        ----------
        src : str
            A source for disk images.
        dst : str
            A destination for results.
        fill_value : scalar
            A value to be set to pixels outside the solar disk. Default to np.nan.

        Returns
        -------
        batch : HelioBatch
            Batch with masked disk.
        """
        img = self.data[src][i]
        if src != dst:
            img = img.copy()
        meta = self.meta[src][i]
        ind = np.transpose(np.indices(img.shape[:2]), axes=(1, 2, 0))
        outer = np.where(np.linalg.norm(ind - np.array([meta['i_cen'], meta['j_cen']]), axis=-1) > meta['r'])
        img[outer] = fill_value
        self.data[dst][i] = img
        return self

    def drop_empty_days(self, mask):
        """Drop batch items without active regions.

        Parameters
        ----------
        mask : str
            A source for active regions masks.

        Returns
        -------
        batch : HelioBatch
            Batch without empty observations.
        """
        valid = [np.any(x) for x in self.data[mask]]
        self.index = self.index.loc[valid]
        for k, v in self.data.items():
            self.data[k] = v[valid]
        for k, v in self.meta.items():
            self.meta[k] = v[valid]
        return self

    @execute(how='threads')
    def get_radius(self, i, src, dst, hough_radii, sigma=2, raise_limits=False, logger=None):
        """Estimate solar disk center and radius.

        Parameters
        ----------
        src : str
            A source for solar disk images.
        hough_radii : tuple
            Mininal and maximal radius to search.
        sigma : scalar, optional
            Canny filter parameter. Default 2.
        raise_limits : bool, optional
            Raise error if radius found is in the end of search interval. Default False.
        logger : logger, optional
            Logger for messages. Default None.

        Returns
        -------
        batch : HelioBatch
            Batch with updated meta.
        """
        img = self.data[src][i]
        meta = self.meta[src][i]

        edges = canny(img, sigma=sigma)
        hough_res = hough_circle(edges, hough_radii)
        _, c_x, c_y, radii = hough_circle_peaks(hough_res, hough_radii, total_num_peaks=1)
        if radii in [hough_radii[0], hough_radii[-1]]:
            logger = warnings if logger is None else logger
            msg = 'At index {}. Estimated radius {} is in the end of hough_radii.\
            Try to extend hough_radii to verify radius found.'.format(self.index.indices[i], radii)
            if raise_limits:
                logger.error(msg)
                raise ValueError
            logger.warn(msg)

        meta['i_cen'] = int(c_y)
        meta['j_cen'] = int(c_x)
        meta['r'] = int(radii)
        self.meta[dst][i] = meta
        return self

    @execute(how='threads')
    def get_radius_by_nans(self, i, src, dst):
        """Estimate solar disk center and radius in image filled with nans outside the disk.

        Parameters
        ----------
        src : str
            A source for solar disk images.

        Returns
        -------
        batch : HelioBatch
            Batch with updated meta.
        """
        _ = dst
        img = self.data[src][i]
        meta = self.meta[src][i]
        j_cen = int(np.where(~np.isnan(img).all(axis=0))[0].mean())
        i_cen = int(np.where(~np.isnan(img).all(axis=1))[0].mean())
        rad = len(np.where(~np.isnan(img).all(axis=0))[0]) // 2
        meta.update({'i_cen': i_cen, 'j_cen': j_cen, 'r': rad})
        return self

    @execute(how='threads')
    def disk_resize(self, i, src, dst, output_shape, **kwargs):
        """Resize solar disk image and update center location and radius.

        Parameters
        ----------
        src : str
            A source for solar disk images.
        output_shape : tuple
            Shape of output images. Axes ratio should be the same as for source image.
        kwargs : misc
            Any additional named arguments to ``skimage.transform.resize`` method.

        Returns
        -------
        batch : HelioBatch
            Batch with resized images and adjusted meta.
        """
        img = self.data[src][i]

        input_shape = img.shape[:2]
        assert input_shape[0] / output_shape[0] == input_shape[1] / output_shape[1]

        img = resize(img, output_shape=output_shape, **kwargs)
        self.data[dst][i] = img

        ratio = input_shape[0] / output_shape[0]
        meta = self.meta[src][i]
        if src != dst:
            meta = meta.copy()
        meta['i_cen'] = int(meta['i_cen'] / ratio)
        meta['j_cen'] = int(meta['j_cen'] / ratio)
        meta['r'] = int(meta['r'] / ratio)
        if src != dst:
            self.meta[dst][i] = meta
        return self

    @execute(how='threads')
    def fit_mask(self, i, src, dst, target):
        """Fit mask to new disk center and radius.

        Parameters
        ----------
        src : str
            A source for mask.
        dst : str
            A destination for new mask.
        target : str
            A disk image to fit to.

        Returns
        -------
        batch : HelioBatch
            Batch with new masks.
        """
        img = self.data[target][i]
        i_cen, j_cen = self.meta[target][i]['i_cen'], self.meta[target][i]['j_cen']
        rad = self.meta[target][i]['r']

        mask = self.data[src][i]
        i_cen_mask, j_cen_mask = self.meta[src][i]['i_cen'], self.meta[src][i]['j_cen']
        rad_mask = self.meta[src][i]['r']

        scale = rad / rad_mask
        rmask = resize(mask, (np.array(img.shape) * scale).astype(int), preserve_range=True)
        new_mask = np.full(img.shape, False)
        iarr, jarr = np.where(rmask > 0.5)
        new_mask[iarr - int(i_cen_mask * scale) + i_cen,
                 jarr - int(j_cen_mask * scale) + j_cen] = True

        self.data[dst][i] = new_mask
        self.meta[dst][i] = {'i_cen': i_cen, 'j_cen': j_cen, 'r': rad}
        return self

    @execute(how='threads')
    def get_region_props(self, i, src, dst, tolerance=3, cache=True):
        """Get region properties.

        Parameters
        ----------
        src : str
            A source for binary mask.
        dst : str
            A destination for props.
        tolerance : int, optional
            A tolerance for contour approximation. Default 3.
        cache : bool, optional
            Use cache in regionprops.

        Returns
        -------
        batch : HelioBatch
            Batch with props calculated.
        """
        mask = binary_fill_holes(self.data[src][i])
        labeled, num = label(mask, background=0, return_num=True)
        if not num:
            self.data[dst][i] = []
            return self
        props = regionprops(labeled, cache=cache)
        for prop in props:
            cnt = find_contours(labeled == prop.label, 0)[0]
            prop.contour = cnt
            prop.approx_contour = approximate_polygon(cnt, tolerance=tolerance)
        self.data[dst][i] = props
        return self

    def props2hgc(self, src, meta):
        """Map props in i,j coordinates to HGC (Heliographic-Carrington) coordinates.

        Parameters
        ----------
        src : str
            A source for props.
        meta : str
            A source for disk meta information.

        Returns
        -------
        batch : HelioBatch
            Batch with props calculated.
        """
        return self._props_mapping(src=src, meta=meta, name='HGC')

    def props2hpc(self, src, meta, resolution):
        """Map props in i,j coordinates to HPC (Helioprojective-Cartesian) coordinates.

        Parameters
        ----------
        src : str
            A source for props.
        meta : str
            A source for disk meta information.
        resolution : float
            Pixel resolution in arcsec.

        Returns
        -------
        batch : HelioBatch
            Batch with props calculated.
        """
        return self._props_mapping(src=src, meta=meta, name='HPC', resolution=resolution)

    @execute(how='threads')
    def _props_mapping(self, i, src, dst, meta, name, resolution=None):
        """Props mapping."""
        _ = dst
        props = self.data[src][i]
        meta = self.meta[meta][i]
        rad = meta['r']
        i_cen = meta['i_cen']
        j_cen = meta['j_cen']
        B0 = self.index.iloc[i]['B0']
        L0 = self.index.iloc[i]['L0']

        def map2hpc(ij_arr):
            '''Cartesian x, y in arcsec.'''
            ij_arr = np.atleast_2d(ij_arr)
            xy = np.array([ij_arr[:, 1] - j_cen, -ij_arr[:, 0] + i_cen]).T
            return xy * resolution

        def map2hgc(ij_arr):
            '''Carrington lat and long.'''
            ij_arr = np.atleast_2d(ij_arr)
            xy = np.array([ij_arr[:, 1] - j_cen, -ij_arr[:, 0] + i_cen]).T
            carr = xy_to_carr(xy, rad, B0=B0, L0=L0, deg=True)
            return carr[:, ::-1] #lat, long

        def pixel_areas(ij_arr):
            '''Pixel areas in MSH.'''
            ij_arr = np.atleast_2d(ij_arr)
            xy = np.array([ij_arr[:, 1] - j_cen, -ij_arr[:, 0] + i_cen]).T
            spp = xyz_to_sp(xy_to_xyz(xy, rad=rad), deg=False)
            dist = haversine_distances(spp[:, ::-1], np.zeros((1, 2))).ravel()
            return 10**6 / (2 * np.cos(dist) * np.pi * rad**2)

        for prop in props:
            if name.lower() == 'hpc':
                bbox = map2hpc(np.array(prop.bbox).reshape(2, 2))
                bbox = np.hstack([bbox.min(axis=0), bbox.max(axis=0)])
                setattr(prop, 'bbox_hpc', bbox)
                setattr(prop, 'centroid_hpc', map2hpc(prop.centroid).ravel())
                setattr(prop, 'coords_hpc', map2hpc(prop.coords))
                setattr(prop, 'contour_hpc', map2hgc(prop.contour))
                setattr(prop, 'approx_contour_hpc', map2hpc(prop.approx_contour))
            elif name.lower() == 'hgc':
                setattr(prop, 'coords_hgc', map2hgc(prop.coords))
                setattr(prop, 'contour_hgc', map2hgc(prop.contour))
                setattr(prop, 'approx_contour_hgc', map2hgc(prop.approx_contour))
            areas = pixel_areas(prop.coords)
            setattr(prop, 'pixel_area_msh', areas)
            setattr(prop, 'area_msh', areas.sum())
        return self

    @execute(how='threads')
    def get_pixel_params(self, i, src, dst, meta=None):
        """Get coordinates and area of individual pixels for regions identified in solar disk image.

        Parameters
        ----------
        src : str
            A source for binary mask.
        dst : str
            A destination for results.
        meta : str, optional
            An optional source for meta information.

        Returns
        -------
        batch : HelioBatch
            Batch with parameters calculated.
        """
        mask = self.data[src][i]
        meta = self.meta[src if meta is None else meta][i]
        rad = meta['r']
        i_cen = meta['i_cen']
        j_cen = meta['j_cen']
        B0 = self.index.iloc[i]['B0']
        L0 = self.index.iloc[i]['L0']
        mask_ij = np.vstack(np.where(mask)).T
        mask_xy = np.array([mask_ij[:, 1] - j_cen, -mask_ij[:, 0] + i_cen]).T
        spp = xyz_to_sp(xy_to_xyz(mask_xy, rad=rad), deg=False)
        dist = haversine_distances(spp[:, ::-1], np.zeros((1, 2))).ravel()
        areas = 10**6 / (2 * np.cos(dist) * np.pi * rad**2)
        carr = xy_to_carr(mask_xy, rad, B0=B0, L0=L0, deg=True)
        df = pd.DataFrame({'i': mask_ij[:, 0],
                           'j': mask_ij[:, 1],
                           'Lat': carr[:, 1],
                           'Long': carr[:, 0],
                           'q': np.rad2deg(spp[:, 1]),
                           'phi': np.rad2deg(spp[:, 0]),
                           'area': areas})
        self.data[dst][i] = df
        return self

    @execute(how='threads')
    def filter_regions(self, i, src, dst, min_area, **kwargs):
        """Filter regions with pixel area less than npix.

        Parameters
        ----------
        src : str
            A source for binary mask.
        dst : str
            A destination for results.
        min_area : int
            Minimal area in pixels.
        kwargs : misc
            Additional label keywords.

        Returns
        -------
        batch : HelioBatch
            Batch with filtered masks.
        """
        mask = self.data[src][i]
        if dst != src:
            mask = mask.copy()

        labeled, num = label(mask.astype(int), return_num=True, **kwargs)
        for k in range(1, num + 1):
            obj = np.where(labeled == k)
            if len(obj[0]) < min_area:
                mask[obj] = False

        self.data[dst][i] = mask
        return self

    def show(self, i, image, mask=None, figsize=None, cmap=None, s=None, color=None, **kwargs):
        """Show image data with optional mask countours overlayed.

        Parameters
        ----------
        i : int
            Integer data index.
        image : str
            Image data source.
        mask : str, optional
            Mask to be overlayed.
        figsize : tuple, optional
            Size of figure.
        cmap : cmap
            Matplotlib color map for image.
        s : int
            Point size for contours.
        color : color
            Matplotlib color for contours.
        kwargs : misc
            Additional imshow keywords.
        """
        plt.figure(figsize=figsize)
        img = self.data[image][i]
        plt.imshow(img, cmap=cmap, extent=(0, img.shape[1], img.shape[0], 0), **kwargs)
        if mask is not None:
            mask = np.atleast_1d(mask)
            s = np.atleast_1d(s)
            if len(s) < len(mask):
                assert len(s) == 1
                s = np.full(len(mask), s[0])
            color = np.atleast_1d(color)
            if len(color) < len(mask):
                assert len(color) == 1
                color = np.full(len(mask), color[0])
            for src, size, c in zip(mask, s, color):
                binary = np.rint(self.data[src][i]) == 1
                if binary.shape != img.shape:
                    raise ValueError('Image and mask should have equal shape.')
                cnt = np.where(detect_edges(binary))
                plt.scatter(cnt[1], cnt[0], s=size, color=c)
        plt.xlim([0, img.shape[1]])
        plt.ylim([img.shape[0], 0])
        plt.show()

    @execute(how='threads')
    def flip(self, i, src, axis, dst=None, p=True, update_meta=False):
        """Apply axis reversing. Accepts random parameter `p` for aurgemntation.

        Parameters
        ----------
        src : str, tuple of str
            A source for images.
        dst : same type as src
            A destination for results.
        axis : int
            Axis in array, which entries are reversed.
        p : bool or R
            Probabilistic parameter for augmentation, e.g. p = R('choice', a=[True, False], p=[0.5, 0.5])
            will flip images with probability 0.5.
        update_meta : bool
            Update meta with new image orientation. Default to False.

        Returns
        -------
        batch : ImageBatch
            Batch with flipped images.
        """
        if not p:
            return self
        img = self.data[src][i]
        input_shape = img.shape
        self.data[dst][i] = np.flip(img, axis)
        if not update_meta:
            return self

        meta = self.meta[src][i]
        if src != dst:
            meta = meta.copy()
        if axis == 0:
            meta['i_cen'] = input_shape[0] - meta['i_cen']
        elif axis == 1:
            meta['j_cen'] = input_shape[1] - meta['j_cen']
        else:
            raise ValueError('Axis can be only 0 or 1.')
        if src != dst:
            self.meta[dst][i] = meta
        return self

    @execute(how='threads')
    def rot90(self, i, src, dst, axes=(0, 1), k=1, update_meta=False):
        """Apply rotation of an image by 90 degrees given number of times.

        Parameters
        ----------
        src : str, tuple of str
            A source for images.
        dst : same type as src
            A destination for results.
        axes : (2,) array_like
            The array is rotated in the plane defined by the axes.
            Axes must be different. Default to (0, 1).
        k : int or R
            Probabilistic parameter for augmentation, e.g. k = R('choice', a=np.arange(4))
            will rotate images random number of times.
        update_meta : bool
            Update meta with new image orientation. Default to False.

        Returns
        -------
        batch : HelioBatch
            Batch with rotated images.
        """
        if not k:
            return self
        img = self.data[src][i]
        input_shape = img.shape
        self.data[dst][i] = np.rot90(img, k, axes=axes)
        if not update_meta:
            return self

        meta = self.meta[src][i]
        if src != dst:
            meta = meta.copy()
        if k % 4 == 1:
            x = input_shape[1] - meta['j_cen']
            y = meta['i_cen']
        elif k % 4 == 2:
            x = input_shape[0] - meta['i_cen']
            y = input_shape[1] - meta['j_cen']
        elif k % 4 == 3:
            x = meta['i_cen']
            y = input_shape[1] - meta['j_cen']
        else:
            raise ValueError('Unexpected value k = {}.'.format(k))
        meta['i_cen'], meta['j_cen'] = x, y
        if src != dst:
            self.meta[dst][i] = meta
        return self

    def group_by_index(self):
        """Stack batch items according to batch index.

        Returns
        -------
        batch : HelioBatch
            A new batch with stacked items.

        Notes
        -----
        Meta will be lost.
        """
        df = self.index
        index = df.groupby(df.index.name).agg(list)
        batch = self.__class__(BaseIndex(index))
        group_ids = [np.where(df.index.values == i)[0] for i in batch.indices]
        for k, v in self.data.items():
            data = np.array([np.stack(v[ids]) for ids in group_ids] + [None])[:-1]
            batch.data[k] = data
            batch.meta[k] = np.array([None] * len(data))
        return batch

    @execute(how='threads')
    def map_to_synoptic(self, i, src, dst, bins, average=None, deg=True):
        """Make a synoptic map from a solar disk image.

        Parameters
        ----------
        src : str
            A source for images.
        dst : str
            A destination for results.
        bins: (nx, ny)
            Longitudinal and latitudinal resolution of synoptic map.
        average : callable
            Average function. Default is a mean function.
        deg : bool
            If True, all angles are in degrees. Default to True.

        Returns
        -------
        batch : HelioBatch
            Batch with synoptic maps.
        """
        img = self.data[src][i]
        meta = self.meta[src][i]
        B0 = self.index.iloc[i, self.index.columns.get_loc('B0')]
        L0 = self.index.iloc[i, self.index.columns.get_loc('L0')]
        res = make_synoptic_map(img, i_cen=meta['i_cen'], j_cen=meta['j_cen'],
                                rad=meta['r'], B0=B0, L0=L0,
                                bins=bins, average=average, deg=deg)
        self.data[dst][i] = res
        return self

    @execute(how='threads')
    def stack_synoptic_maps(self, i, src, dst, shift, scale, weight_decay=None, deg=True):
        """Stack synoptic maps corresponding to disk images into a single map.

        Parameters
        ----------
        src : str
            A source for synoptic maps corresponding to disk images.
        dst : str
            A destination for results.
        shift : scalar
            A parameter for pixel weights according to `weight_decay(-(dist - shift) / scale)`.
        scale : scalar
            A parameter for pixel weights according to `weight_decay(-(dist - shift) / scale)`.
         weight_decay: callable
            Function to get a pixel weight based on its distance from central meridian.
            Distance unit should be degree. Default is sigmoid function.
        deg : bool
            If True, all angles are in degrees. Default to True.

        Returns
        -------
        batch : HelioBatch
            Batch with synoptic maps.
        """
        maps = self.data[src][i]
        xedges = np.linspace(0, 360, maps.shape[-1] + 1)
        lng = (xedges[1:]  + xedges[:-1]) / 2
        L0 = self.index.iloc[i, self.index.columns.get_loc('L0')]
        L0 = np.asarray(L0) if deg else np.rad2deg(L0)

        dist = abs((lng - L0.reshape((-1, 1)) + 180) % 360 - 180)
        dist = np.zeros_like(maps) + np.expand_dims(dist, 1)

        if weight_decay is None:
            weight_decay = sigmoid

        dist = weight_decay(-(dist - shift) / scale)
        dist[np.isnan(maps)] = 0

        with warnings.catch_warnings():
            warnings.simplefilter("ignore")
            res = np.nansum(dist * maps, axis=0) / dist.sum(axis=0)

        self.data[dst][i] = res
        return self

    @execute(how='loop')
    def make_polar_plots(self, i, src, dst, path, figsize=None, axes=False,
                         labelsize=14, pad=None, **kwargs):
        """Make polar projections from a synoptic map.

        Parameters
        ----------
        src : str
            A source for synoptic maps.
        path : str
            Path where to write output files.
        figsize : tuple
            Output size of figure.
        kwargs : misc
            Additional positional argumets to `pcolormesh`.

        Returns
        -------
        batch : HelioBatch
            Batch unchanged.
        """
        _ = dst
        fname = os.path.join(path, str(self.indices[i]))
        data = self.data[src][i]
        n_size = data.shape[0] // 2

        fig = plt.figure(figsize=figsize)
        ax = fig.add_subplot(111, polar=True)
        theta, phi = np.meshgrid(np.linspace(0, 2*np.pi, data.shape[1]),
                                 np.linspace(0, 90, n_size))
        ax.pcolormesh(theta, phi, data[:n_size], **kwargs)
        if not axes:
            plt.axis('off')
        else:
            ax.tick_params(axis='both', which='major', labelsize=labelsize, pad=pad)
            plt.yticks(np.arange(0, 91, 15),
                       [str(i) + str('$^\circ$') for i in 90-np.arange(0, 91, 15)],
                       color='w')
        plt.savefig(fname + '_N.jpg')
        plt.close(fig)

        fig = plt.figure(figsize=figsize)
        ax = fig.add_subplot(111, polar=True)
        theta, phi = np.meshgrid(np.linspace(0, 2*np.pi, data.shape[1]),
                                 np.linspace(-90, 0, data.shape[0] - n_size))
        ax.pcolormesh(theta, phi, data[n_size:][::-1], **kwargs)
        if not axes:
            plt.axis('off')
        else:
            ax.tick_params(axis='both', which='major', labelsize=labelsize, pad=pad)
            plt.yticks(np.arange(-90, 1, 15),
                       [str(-i) + str('$^\circ$') for i in 90-np.arange(0, 91, 15)],
                       color='w')
        plt.savefig(fname + '_S.jpg')
        plt.close(fig)

    @execute(how='threads')
    def aia_intscale(self, i, src, dst, wavelength):
        """Adjust intensity to AIA standard.

        Parameters
        ----------
        src : str
            A source for image.
        dst : str
            A destination for results.
        wavelength : int
            Image wavelength.

        Returns
        -------
        batch : HelioBatch
            Batch with adjusted images.
        """
        img = self.data[src][i]
        exptime = self.meta[src][i]['EXPTIME']
        if wavelength == 193:
            img = np.log10(np.clip(img*(2.99950 / exptime), 120.0, 6000))
            minv = img.min()
            img = (img - minv) / (img.max() - minv)
        else:
            raise ValueError('Unknown wavelength {}.'.format(wavelength))
        self.data[dst][i] = img
        return self

    @execute(how='threads')
    def match_histogram(self, i, src, dst, reference):
        """Histogram matching.

        Parameters
        ----------
        src : str
            A source for image.
        dst : str
            A destination for results.
        reference : str
            Reference image to match histogram with.

        Returns
        -------
        batch : HelioBatch
            Batch with adjusted images.
        """
        source = self.data[src][i]
        ref = self.data[reference][i]
        res = np.full(source.shape, np.nan)
        mask = np.isnan(source)
        source = source[~mask]
        ref = ref[~np.isnan(ref)]
        _, src_ind, src_counts = np.unique(source, return_inverse=True, return_counts=True)
        ref_vals, ref_counts = np.unique(ref, return_counts=True)

        src_q = np.cumsum(src_counts) / len(source)
        ref_q = np.cumsum(ref_counts) / len(ref)

        res[~mask] = np.interp(src_q, ref_q, ref_vals)[src_ind]
        self.data[dst][i] = res
        return self

    @execute(how='threads')
    def deg2sin(self, i, src, dst):
        """Transform a Latitude synoptic map to Sine Latitude.

        Parameters
        ----------
        src : str
            A source for synoptic map.
        dst : str
            A destination for results.

        Returns
        -------
        batch : HelioBatch
            Batch with transformed synoptic maps.
        """
        img = self.data[src][i]
        q = np.linspace(-np.pi/2, np.pi/2, img.shape[0] + 1)
        q = (q[:-1] + q[1:]) / 2
        x = np.linspace(-1, 1, img.shape[0] + 1)
        x = (x[:-1] + x[1:]) / 2
        q2 = np.arcsin(x)
        self.data[dst][i] = np.array([interpolate.interp1d(q, y)(q2) for y in img.T]).T
        return self

    @execute(how='threads')
    def sin2deg(self, i, src, dst):
        """Transform a Sine Latitude synoptic map to Latitude.

        Parameters
        ----------
        src : str
            A source for synoptic map.
        dst : str
            A destination for results.

        Returns
        -------
        batch : HelioBatch
            Batch with transformed synoptic maps.
        """
        img = self.data[src][i]
        q = np.linspace(-np.pi/2, np.pi/2, img.shape[0] + 1)
        q = (q[:-1] + q[1:]) / 2
        x = np.linspace(-1, 1, img.shape[0] + 1)
        x = (x[:-1] + x[1:]) / 2
        x2 = np.sin(q)
        self.data[dst][i] = np.array([interpolate.interp1d(q, y)(x2) for y in img.T]).T
        return self

    def label_synoptic_map(self, src, dst):
        """Label regions in a binary synoptic map. Takes into account connections
        at 360 and 0 longitude.

        Parameters
        ----------
        src : str
            A source for binary synoptic map.
        dst : str
            A destination for labeled map.

        Returns
        -------
        batch : HelioBatch
            Batch with labeled synoptic maps.
        """
        return self.apply(func=label360, src=src, dst=dst)

    @execute(how='threads')
    def region_statistics(self, i, src, dst, sin, hmi=None):
        """Calculates statistics for regions in a binary synoptic map:
            - area (:math:`10^{12}` :math:`km^2`)
            - mean latitude (in degrees, North at :math:`90^{\circ}`)
            - largest Carrington longitude (in degrees)
            - positive flux (:math:`10^{22}` Mx, if hmi is not None and in Gauss)
            - negative flux (:math:`10^{22}` Mx, if hmi is not None and in Gauss)

        Parameters
        ----------
        src : str
            A source for binary synoptic map.
        dst : str
            A destination for statistics.
        sin : bool
            Sine Latitude synoptic map.
        hmi : str, optional
            Magnetic synoptic map for flux calculation. Default to None.

        Returns
        -------
        batch : HelioBatch
            Batch with statistics.
        """
        mask = self.data[src][i]
        if hmi is not None:
            hmi = self.data[hmi][i]
        self.data[dst][i] = region_statistics(mask, sin=sin, hmi=hmi)
        return self<|MERGE_RESOLUTION|>--- conflicted
+++ resolved
@@ -218,13 +218,8 @@
                             j_cen=int(header[0]),
                             r=int(header[2]),
                             P=float(header[3]),
-<<<<<<< HEAD
-                            B=float(header[4]),
-                            L=float(header[5]))
-=======
                             B0=float(header[4]),
                             L0=float(header[5]))
->>>>>>> 782716c6
         elif fmt in ['fts', 'fits']:
             hdul = fits.open(path)
             hdul.verify(verify)
