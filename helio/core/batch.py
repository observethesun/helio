--- conflicted
+++ resolved
@@ -316,11 +316,7 @@
         return self
 
     @execute(how='threads')
-<<<<<<< HEAD
-    def dump_group_patches(self, i, src, dst, output_shape=None, min_area=0):
-=======
     def dump_group_patches(self, i, src, dst, meta=None, min_area=0):
->>>>>>> d6011537
         """Dump group pathes into separate `.npz` files."""
         ind = self.indices[i]
         data = self.data[src][i]
@@ -334,17 +330,9 @@
             imax = group[0].max()
             jmin = group[1].min()
             jmax = group[1].max()
-<<<<<<< HEAD
-            patch = data[imin:imax, jmin:jmax] > 0
-            if patch.sum() < min_area:
-                continue
-            if output_shape is not None:
-                patch = resize(patch, output_shape=output_shape, preserve_range=True) > 0.5
-=======
             patch = data[imin:imax, jmin:jmax]
             if patch.sum() < min_area:
                 continue
->>>>>>> d6011537
             path = os.path.join(dst, ind + '_' + str(n) + '.npz')
             np.savez(path, patch=patch, r=meta['r'])
         return self
